[workspace]
members = [
    "cli",
    "fs",
    "."
]
default-members = [
    "cli",
    "fs",
    "."
]

[workspace.package]
version = "0.11.0-alpha"
keywords = ["bitcoin", "lightning", "rgb", "smart-contracts", "lnp-bp"]
categories = ["cryptography::cryptocurrencies"]
authors = ["Dr Maxim Orlovsky <orlovsky@lnp-bp.org>"]
<<<<<<< HEAD
homepage = "https://github.com/RGB-WG"
repository = "https://github.com/RGB-WG/rgb"
rust-version = "1.67" # For command-line tool it is 1.70 because of clap
=======
homepage = "https://lnp-bp.org"
repository = "https://github.com/RGB-WG/rgb-wallet"
rust-version = "1.67" # Due to strict encoding library
>>>>>>> 2cc9d53e
edition = "2021"
license = "Apache-2.0"

[workspace.dependencies]
amplify = "4.5.0"
baid58 = "0.4.4"
strict_encoding = "2.6.1"
strict_types = "1.6.3"
<<<<<<< HEAD
rgb-std = { version = "0.10.9", features = ["fs"] }
rgb-wallet = { version = "0.10.9", features = ["fs"] }

[package]
name = "rgb-contracts"
version = "0.10.2"
description = " RGB: scalable & confidential smart contracts for Bitcoin & Lightning network"
keywords = ["bitcoin", "lightning", "rgb", "smart-contracts", "lnp-bp"]
categories = ["cryptography::cryptocurrencies"]
authors = { workspace = true }
repository = { workspace = true }
homepage = { workspace = true }
edition = { workspace = true }
license = { workspace = true }
rust-version = { workspace = true }
=======
bp-dbc = "0.10.10"
bp-std = "0.10.0-beta.1"
bp-wallet = "0.10.0-beta.1"
bp-utils = "0.10.0-beta.1"
bp-esplora = "0.10.0-beta.1"
rgb-std = { version = "0.10.10", features = ["fs"] }
rgb-invoice = "0.10.10"
indexmap = "2.0.2"
serde_crate = { package = "serde", version = "1", features = ["derive"] }
serde_yaml = "0.9.19"
log = { version = "0.4", features = ["max_level_trace", "release_max_level_debug"] }

[package]
name = "rgb-runtime"
version.workspace = true
description = "RGB smart contracts wallet runtime"
keywords.workspace = true
categories.workspace = true
>>>>>>> 2cc9d53e
readme = "README.md"
authors.workspace = true
homepage.workspace = true
repository.workspace = true
rust-version.workspace = true
edition.workspace = true
license.workspace = true

[lib]
name = "rgb_rt"

[dependencies]
amplify = { workspace = true }
<<<<<<< HEAD
baid58 = { workspace = true }
strict_types = { workspace = true, features = ["serde"] }
commit_verify = { version = "0.10.5", features = ["serde"] }
bp-core = { version = "0.10.11", features = ["serde"] }
rgb-std = { workspace = true, features = ["serde"]  }
rgb-wallet = { workspace = true, features = ["serde"] }
rgb-persist-fs = { version = "0.10.0", path = "fs" }
bitcoin = { version = "0.30.1", features = ["serde"] }
electrum-client = { version = "0.17.0", optional = true }
log = { version = "0.4", features = ["max_level_trace", "release_max_level_debug"], optional = true }
env_logger = "0.10.0"
clap = { version = "4.1.8", features = ["derive", "env"], optional = true }
shellexpand = { version = "3.0.0", optional = true }
serde = "1.0.159"
serde_yaml = "0.9.19"
serde_json = "1.0.107"
toml = "0.8.2"
=======
strict_types = { workspace = true }
bp-dbc = { workspace = true }
bp-std = { workspace = true }
bp-wallet = { workspace = true, features = ["fs"] }
bp-esplora = { workspace = true, optional = true }
descriptors = "=0.10.0-BP-beta.1"
rgb-std = { workspace = true }
rgb-persist-fs = { version = "0.11.0-alpha", path = "fs" }
indexmap = { workspace = true }
serde_crate = { workspace = true, optional = true }
serde_yaml = { workspace = true, optional = true }
log = { workspace = true, optional = true }
>>>>>>> 2cc9d53e

[features]
default = []
all = ["esplora",  "serde", "log"]
esplora = ["bp-esplora", "bp-wallet/esplora"]
serde = ["serde_crate", "serde_yaml", "bp-std/serde", "bp-wallet/serde",]

[package.metadata.docs.rs]
features = [ "all" ]

[patch.crates-io]
<<<<<<< HEAD
rgb-core = { git = "https://github.com/RGB-WG/rgb-core", branch = "fix/vm-serde" }
rgb-std = { git = "https://github.com/RGB-WG/rgb-wallet", branch = "master" }
=======
rgb-core = { git = "https://github.com/RGB-WG/rgb-core", branch = "v0.10" }
rgb-std = { git = "https://github.com/RGB-WG/rgb-std", branch = "hybrid" }
rgb-invoice = { git = "https://github.com/RGB-WG/rgb-std", branch = "hybrid" }
>>>>>>> 2cc9d53e
<|MERGE_RESOLUTION|>--- conflicted
+++ resolved
@@ -15,15 +15,9 @@
 keywords = ["bitcoin", "lightning", "rgb", "smart-contracts", "lnp-bp"]
 categories = ["cryptography::cryptocurrencies"]
 authors = ["Dr Maxim Orlovsky <orlovsky@lnp-bp.org>"]
-<<<<<<< HEAD
-homepage = "https://github.com/RGB-WG"
-repository = "https://github.com/RGB-WG/rgb"
-rust-version = "1.67" # For command-line tool it is 1.70 because of clap
-=======
 homepage = "https://lnp-bp.org"
 repository = "https://github.com/RGB-WG/rgb-wallet"
 rust-version = "1.67" # Due to strict encoding library
->>>>>>> 2cc9d53e
 edition = "2021"
 license = "Apache-2.0"
 
@@ -32,23 +26,6 @@
 baid58 = "0.4.4"
 strict_encoding = "2.6.1"
 strict_types = "1.6.3"
-<<<<<<< HEAD
-rgb-std = { version = "0.10.9", features = ["fs"] }
-rgb-wallet = { version = "0.10.9", features = ["fs"] }
-
-[package]
-name = "rgb-contracts"
-version = "0.10.2"
-description = " RGB: scalable & confidential smart contracts for Bitcoin & Lightning network"
-keywords = ["bitcoin", "lightning", "rgb", "smart-contracts", "lnp-bp"]
-categories = ["cryptography::cryptocurrencies"]
-authors = { workspace = true }
-repository = { workspace = true }
-homepage = { workspace = true }
-edition = { workspace = true }
-license = { workspace = true }
-rust-version = { workspace = true }
-=======
 bp-dbc = "0.10.10"
 bp-std = "0.10.0-beta.1"
 bp-wallet = "0.10.0-beta.1"
@@ -67,7 +44,6 @@
 description = "RGB smart contracts wallet runtime"
 keywords.workspace = true
 categories.workspace = true
->>>>>>> 2cc9d53e
 readme = "README.md"
 authors.workspace = true
 homepage.workspace = true
@@ -81,25 +57,6 @@
 
 [dependencies]
 amplify = { workspace = true }
-<<<<<<< HEAD
-baid58 = { workspace = true }
-strict_types = { workspace = true, features = ["serde"] }
-commit_verify = { version = "0.10.5", features = ["serde"] }
-bp-core = { version = "0.10.11", features = ["serde"] }
-rgb-std = { workspace = true, features = ["serde"]  }
-rgb-wallet = { workspace = true, features = ["serde"] }
-rgb-persist-fs = { version = "0.10.0", path = "fs" }
-bitcoin = { version = "0.30.1", features = ["serde"] }
-electrum-client = { version = "0.17.0", optional = true }
-log = { version = "0.4", features = ["max_level_trace", "release_max_level_debug"], optional = true }
-env_logger = "0.10.0"
-clap = { version = "4.1.8", features = ["derive", "env"], optional = true }
-shellexpand = { version = "3.0.0", optional = true }
-serde = "1.0.159"
-serde_yaml = "0.9.19"
-serde_json = "1.0.107"
-toml = "0.8.2"
-=======
 strict_types = { workspace = true }
 bp-dbc = { workspace = true }
 bp-std = { workspace = true }
@@ -112,7 +69,6 @@
 serde_crate = { workspace = true, optional = true }
 serde_yaml = { workspace = true, optional = true }
 log = { workspace = true, optional = true }
->>>>>>> 2cc9d53e
 
 [features]
 default = []
@@ -124,11 +80,6 @@
 features = [ "all" ]
 
 [patch.crates-io]
-<<<<<<< HEAD
-rgb-core = { git = "https://github.com/RGB-WG/rgb-core", branch = "fix/vm-serde" }
-rgb-std = { git = "https://github.com/RGB-WG/rgb-wallet", branch = "master" }
-=======
 rgb-core = { git = "https://github.com/RGB-WG/rgb-core", branch = "v0.10" }
 rgb-std = { git = "https://github.com/RGB-WG/rgb-std", branch = "hybrid" }
-rgb-invoice = { git = "https://github.com/RGB-WG/rgb-std", branch = "hybrid" }
->>>>>>> 2cc9d53e
+rgb-invoice = { git = "https://github.com/RGB-WG/rgb-std", branch = "hybrid" }